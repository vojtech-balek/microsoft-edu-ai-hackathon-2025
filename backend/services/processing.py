# processing.py - Modular file processing service
import os
import time
import cv2
import ffmpeg
from PIL import Image
import base64
import io
import numpy as np
from string import Template
from .openai_service import extract_image_features_with_llm, extract_text_features_with_llm
import random
import pandas as pd
import json
from io import BytesIO
from concurrent.futures import ThreadPoolExecutor, as_completed
import PyPDF2
<<<<<<< HEAD
import logging
from typing import List, Optional, Any

from .speech_service import transcribe_video_file
logging.basicConfig(level=logging.INFO)
logger = logging.getLogger(__name__)

=======
from .speech_service import transcribe_audio_file
>>>>>>> 6794710c

def process_files(file_paths, file_type, output_formats=None, description=None):
    if output_formats is None:
        output_formats = []
    result = None
    if file_type == 'text':
        result = process_text_files(file_paths, output_formats, description)
    elif file_type == 'image':
        result = process_image_files(file_paths, output_formats, description)
    elif file_type == 'video':
        result = process_video_files(file_paths, output_formats, description)
    else:
        raise ValueError(f"Unsupported file type: {file_type}")
    return result

# Example text file processing (PDF)
def process_text_files(file_paths, output_formats, description, target=None):
<<<<<<< HEAD
    print("zavolan process text")
=======
    t0 = time.time()
>>>>>>> 6794710c
    # Step 1: Extract text layer from each PDF file
    extracted_texts = {}
    for file_path in file_paths:
        filename = os.path.basename(file_path)
        try:
            _, ext = os.path.splitext(file_path)
            ext = ext.lower()
            if ext == '.pdf':
                with open(file_path, 'rb') as f:
                    reader = PyPDF2.PdfReader(f)
                    text = ''
                    for page in reader.pages:
                        text += page.extract_text() or ''
                extracted_texts[filename] = text
            elif ext in ['.txt', '.md', '.log', '.csv']:  # běžné textové formáty
                with open(file_path, 'r', encoding='utf-8') as f:
                    text = f.read()
                extracted_texts[filename] = text
            else:
                # Pokud neznáme formát, zkusíme načíst jako text (např. shrnutí z videa je .txt)
                with open(file_path, 'r', encoding='utf-8') as f:
                    text = f.read()
                extracted_texts[filename] = text
        except Exception as e:
            extracted_texts[filename] = f'<error extracting text: {e}>'
    # Step 2: Select representative texts
    texts_list = list(extracted_texts.values())
    rep_texts = select_representative_images(texts_list, sample_size=1)  # reuse sampling logic
    # Step 3: Build prompt for feature discovery
    dataset_name = "Text Dataset"
    target = target or "<target>"
    examples_str = '\n---\n'.join(rep_texts)
    prompt = prompt_template.substitute(name=dataset_name, description=description or "", target=target, examples=examples_str)
    # Step 4: Feature extraction using LLM (timed)
    feature_spec = extract_text_features_with_llm(rep_texts, prompt=prompt)
    feature_prompt_time = time.time() - t0
    print(f"{feature_prompt_time = }")
    feature_prompt = str(feature_spec[0])
    # Step 5: Feature generation for all texts (parallel, timed)
    def extract_single(text):
        return extract_text_features_with_llm([text], prompt=feature_prompt, feature_gen=True)
    t1 = time.time()
    all_features = []
    with ThreadPoolExecutor() as executor:
        futures = [executor.submit(extract_single, text) for text in texts_list]
        for future in as_completed(futures):
            all_features.append(future.result())
    all_features = [future.result() for future in futures]
    feature_value_time = time.time() - t1
    print(f"{feature_value_time = }")
    # Step 6: Output tabular dataset
    tabular_output = {}
    for filename, features in zip(extracted_texts.keys(), all_features):
        tabular_output[filename] = features

    # Step 7: Postprocess according to output_formats
    output_data = {}
    if not output_formats:
        output_formats = ['json']
    for fmt in output_formats:
        fmt = fmt.lower()
        df = pd.DataFrame([v[0] for v in tabular_output.values()], index=tabular_output.keys())
        if fmt == 'json':
            output_data['json'] = json.dumps(tabular_output, ensure_ascii=False, indent=2)
        elif fmt == 'csv':
            output_data['csv'] = df.to_csv()
            df.to_csv('test.csv')
        elif fmt == 'xlsx':
            xlsx_buffer = BytesIO()
            df.to_excel(xlsx_buffer)
            xlsx_buffer.seek(0)
            output_data['xlsx'] = xlsx_buffer.read()
        elif fmt == 'xml':
            try:
                output_data['xml'] = df.to_xml(root_name='dataset')
            except Exception:
                output_data['xml'] = '<error>XML export failed</error>'
        else:
            output_data[fmt] = f'<error>Unsupported format: {fmt}</error>'
    return {
        'status': 'processed',
        'type': 'text',
        'files': file_paths,
        'output_formats': output_formats,
        'description': description,
        'tabular_output': tabular_output,
        'outputs': output_data,
        'feature_specification': feature_prompt
    }


def build_image_prompt(name, description, rep_images):
    # Use base64 strings directly for representative images
    examples_str = '\n'.join(rep_images)
    return image_prompt_template.substitute(name=name, description=description)

# Main image processing pipeline

def resize_image(img, size=(500, 500)):
    """Resize a PIL image to the given size."""
    return img.resize(size)

def encode_image_to_base64(img, format="JPEG"):
    """Encode a PIL image to base64 string."""
    buffered = io.BytesIO()
    img.save(buffered, format=format)
    return base64.b64encode(buffered.getvalue()).decode()

def create_dataframe_from_tabular(tabular_output):
    """Create a pandas DataFrame from tabular_output, handling lists of dicts."""
    rows = []
    for v in tabular_output.values():
        if isinstance(v, list) and len(v) > 0:
            rows.append(v[0])
        else:
            rows.append(v)
    return pd.DataFrame(rows, index=tabular_output.keys())

def process_image_files(file_paths, output_formats, description=None):
    """Process image files: resize, encode, extract features, and format output."""
    # Step 1: Load and preprocess images
    prompt_start_time = time.time()
    image_base64_list = []
    for path in file_paths:
        img = Image.open(path).convert('RGB')
        img = resize_image(img)
        img_b64 = encode_image_to_base64(img)
        image_base64_list.append(img_b64)
    # Step 2: Select representative images
    rep_images = select_representative_images(image_base64_list, sample_size=20)
    # Step 3: Build prompt for feature discovery
    dataset_name = "Image Dataset"
    prompt = build_image_prompt(dataset_name, description, rep_images)
    prompt_elapsed = time.time() - prompt_start_time
    print(f"Prompt creation time: {prompt_elapsed:.2f} seconds")
    # Step 4: Feature extraction using multimodal LLM
    feature_spec_start = time.time()
    feature_spec = extract_image_features_with_llm(rep_images, prompt=prompt)
    feature_prompt_time = time.time() - feature_spec_start
    print(f"Feature prompt generation time: {feature_prompt_time:.2f} seconds")
    feature_prompt = str(feature_spec[0])
    # Step 5: Feature generation for all images (parallel)
    def extract_single(img_b64):
        return extract_image_features_with_llm([img_b64], prompt=feature_prompt)
    feature_value_start = time.time()
    all_features = []
    with ThreadPoolExecutor(max_workers=10) as executor:
        futures = [executor.submit(extract_single, img_b64) for img_b64 in image_base64_list]
        for future in as_completed(futures):
            all_features.append(future.result())
    all_features = [future.result() for future in futures]
    feature_value_time = time.time() - feature_value_start
    print(f"Feature value generation time: {feature_value_time:.2f} seconds")
    # Step 6: Output tabular dataset
    tabular_output = {os.path.basename(fp): features for fp, features in zip(file_paths, all_features)}
    # Step 7: Postprocess according to output_formats
    output_data = {}
    df = create_dataframe_from_tabular(tabular_output)
    if not output_formats:
        output_formats = ['json']
    for fmt in output_formats:
        fmt = fmt.lower()
        if fmt == 'json':
            output_data['json'] = json.dumps(tabular_output, ensure_ascii=False, indent=2)
        elif fmt == 'csv':
            output_data['csv'] = df.to_csv()
        elif fmt == 'xlsx':
            xlsx_buffer = BytesIO()
            df.to_excel(xlsx_buffer)
            xlsx_buffer.seek(0)
            output_data['xlsx'] = xlsx_buffer.read()
        elif fmt == 'xml':
            try:
                output_data['xml'] = df.to_xml(root_name='dataset')
            except Exception:
                output_data['xml'] = '<error>XML export failed</error>'
        else:
            output_data[fmt] = f'<error>Unsupported format: {fmt}</error>'
    return {
        'status': 'processed',
        'type': 'image',
        'original_files': file_paths,
        'output_formats': output_formats,
        'description': description,
        'tabular_output': tabular_output,
        'outputs': output_data,
        'feature_specification': feature_prompt,
        'feature_prompt_time': feature_prompt_time,
        'feature_value_time': feature_value_time
    }


import os
import io
import json
import base64
import pandas as pd
import numpy as np
import cv2
from PIL import Image
from typing import List, Optional
from io import BytesIO

def process_video_files(
    file_paths: List[str],
    output_formats: Optional[List[str]] = None,
    description: Optional[str] = None
) -> dict:
    if not isinstance(file_paths, (list, tuple)) or not file_paths:
        return {
            'status': 'error',
            'error': 'file_paths must be a non-empty list of file paths',
            'type': 'video'
        }

    if output_formats is None:
        output_formats = ['json']
    elif not isinstance(output_formats, (list, tuple)):
        output_formats = [str(output_formats)]

    output_formats = [fmt.lower() for fmt in output_formats if isinstance(fmt, str)]

    consolidated_tabular_output = {}
    feature_spec_from_text = None
    all_transcripts = {}
    all_summaries = {}

    for video_path in file_paths:
        if not isinstance(video_path, str) or not os.path.isfile(video_path):
            error_msg = f"Invalid or non-existent video path: {video_path}"
            logger.error(error_msg)
            filename = os.path.basename(str(video_path)) if isinstance(video_path, str) else "unknown"
            consolidated_tabular_output[filename] = {"error": error_msg}
            all_transcripts[filename] = ""
            all_summaries[filename] = ""
            continue

        filename = os.path.basename(video_path)
        base_name = os.path.splitext(filename)[0]
        temp_summary_path = None

        try:
            # --- 1. Transkripce ---
            try:
                transcript = transcribe_video_file(video_path)
                if not isinstance(transcript, str):
                    transcript = str(transcript) if transcript is not None else ""
            except Exception as e:
                transcript = ""
                logger.error(f"Transcription failed for {filename}: {e}")
            all_transcripts[filename] = transcript

            # --- 2. Extrakce klíčových snímků ---
            try:
                key_frame_arrays = extract_key_frames(video_path, frame_limit=8)
                if not key_frame_arrays or not isinstance(key_frame_arrays, (list, tuple)):
                    raise ValueError("No key frames returned")
            except Exception as e:
                error_msg = f"Frame extraction failed: {e}"
                logger.error(f"{error_msg} for {filename}")
                consolidated_tabular_output[filename] = {"error": error_msg}
                all_summaries[filename] = ""
                continue

            # --- 3. Převod snímků na base64 ---
            frame_b64_list = []
            for i, frame in enumerate(key_frame_arrays):
                try:
                    if isinstance(frame, np.ndarray):
                        if frame.size == 0:
                            continue
                        if frame.ndim == 3 and frame.shape[2] == 3:
                            frame_rgb = cv2.cvtColor(frame, cv2.COLOR_BGR2RGB)
                        else:
                            frame_rgb = frame
                        pil_image = Image.fromarray(frame_rgb.astype('uint8'), 'RGB')
                    elif hasattr(frame, 'save'):
                        pil_image = frame
                    else:
                        logger.warning(f"Unsupported frame type {type(frame)} in {filename}, skipping frame {i}")
                        continue

                    buffered = io.BytesIO()
                    pil_image.save(buffered, format="JPEG")
                    frame_b64 = base64.b64encode(buffered.getvalue()).decode('utf-8')
                    frame_b64_list.append(frame_b64)
                except Exception as e:
                    logger.warning(f"Failed to process frame {i} in {filename}: {e}")
                    continue

            if not frame_b64_list:
                error_msg = "No valid frames could be processed."
                consolidated_tabular_output[filename] = {"error": error_msg}
                all_summaries[filename] = ""
                continue

            # --- 4. Generování shrnutí ---
            summary_prompt = (
                "You are an expert video analyst with deep knowledge in multimodal understanding (audio + visual). "
                "Your task is to produce an exceptionally detailed, comprehensive, and structured summary of the provided file. "
                "Use BOTH the full transcript AND the key visual frames to create a rich, insightful analysis. "
                "Do NOT be brief. Write a long, thorough summary (at least 300–500 words).\n\n"
                f"Transcript:\n{transcript}"
            )

            try:
                video_summary = extract_image_features_with_llm(frame_b64_list, prompt=summary_prompt, feature_gen=True)
                if not isinstance(video_summary, str):
                    video_summary = str(video_summary) if video_summary is not None else ""
            except Exception as e:
                video_summary = f"[ERROR: Summary generation failed: {e}]"
                logger.error(f"LLM summarization failed for {filename}: {e}")

            all_summaries[filename] = video_summary

        finally:
            if temp_summary_path and os.path.exists(temp_summary_path):
                try:
                    os.remove(temp_summary_path)
                except Exception:
                    pass

    # === 6. Společná textová analýza všech summaries ===
    summary_files = []
    os.makedirs('uploads', exist_ok=True)
    for filename, summary_text in all_summaries.items():
        temp_summary_path = os.path.join('uploads', f"summary_{os.path.splitext(filename)[0]}.txt")
        with open(temp_summary_path, 'w', encoding='utf-8') as f:
            f.write(summary_text)
        summary_files.append(temp_summary_path)

    try:
        multi_video_result = process_text_files(summary_files, output_formats, description)

        for summary_path in summary_files:
            summary_filename = os.path.basename(summary_path)
            video_name = summary_filename.replace("summary_", "").replace(".txt", "")
            if summary_filename in multi_video_result.get('tabular_output', {}):
                consolidated_tabular_output[video_name] = multi_video_result['tabular_output'][summary_filename]
            else:
                consolidated_tabular_output[video_name] = {"error": "No structured data returned"}

        feature_spec_from_text = multi_video_result.get('feature_specification')

    except Exception as e:
        logger.error(f"Text analysis failed: {e}")
        for filename in all_summaries.keys():
            consolidated_tabular_output[filename] = {"error": f"Text analysis failed: {e}"}

    # === 7. Generování výstupních formátů ===
    output_data = {}
    valid_formats = {'json', 'csv', 'xlsx', 'xml'}
    output_formats = [fmt for fmt in output_formats if fmt in valid_formats] or ['json']

    for fmt in output_formats:
        try:
            if fmt == 'json':
                output_data['json'] = json.dumps(consolidated_tabular_output, ensure_ascii=False, indent=2)
            elif consolidated_tabular_output:
                df = pd.DataFrame.from_dict(consolidated_tabular_output, orient='index')
                if not df.empty:
                    df = df.applymap(lambda x: x[0] if isinstance(x, list) and len(x) == 1 else x)

                if fmt == 'csv':
                    output_data['csv'] = df.to_csv()
                elif fmt == 'xlsx':
                    xlsx_buffer = BytesIO()
                    df.to_excel(xlsx_buffer, index=True)
                    xlsx_buffer.seek(0)
                    output_data['xlsx'] = xlsx_buffer.read()
                elif fmt == 'xml':
                    output_data['xml'] = df.to_xml(root_name='dataset')
        except Exception as e:
            logger.error(f"Output format '{fmt}' generation failed: {e}")
            if fmt == 'json':
                output_data['json'] = json.dumps({"error": f"JSON output failed: {str(e)}"}, indent=2)
            else:
                output_data[fmt] = f"<error>Export to {fmt} failed: {e}</error>"

    return {
        'status': 'processed',
        'type': 'video',
        'original_files': list(file_paths),
        'output_formats': output_formats,
        'description': description or "",
        'tabular_output': consolidated_tabular_output,
        'outputs': output_data,
        'feature_specification': feature_spec_from_text,
        'transcripts': all_transcripts,
        'summaries': all_summaries
    }


def select_representative_images(image_arrays, sample_size=20):
    """
    Select a representative sample of images from the dataset.
    Uses random sampling if the dataset is larger than sample_size.
    Returns a list of numpy arrays.
    """
    if len(image_arrays) <= sample_size:
        return image_arrays
    return random.sample(image_arrays, sample_size)


def extract_key_frames(video_path, frame_limit=8, sharpness_threshold=100.0):
    cap = cv2.VideoCapture(video_path)

    if not cap.isOpened():
        print(f"Error: Could not open video: {video_path}")
        return []

    candidates = []
    frame_skip = 15
    frame_count = 0
    prev_gray_frame = None

    while True:
        is_read, frame = cap.read()
        if not is_read:
            break

        frame_count += 1
        if frame_count % frame_skip != 0:
            continue

        gray_frame = cv2.cvtColor(frame, cv2.COLOR_BGR2GRAY)
        sharpness_score = cv2.Laplacian(gray_frame, cv2.CV_64F).var()

        if sharpness_score < sharpness_threshold:
            continue

        change_score = 0
        if prev_gray_frame is not None:
            diff = cv2.absdiff(prev_gray_frame, gray_frame)
            change_score = int(diff.sum())

        candidates.append((change_score, frame))
        prev_gray_frame = gray_frame

    candidates.sort(key=lambda item: item[0], reverse=True)

    top_frames_data = candidates[:frame_limit]

    key_frames = [frame for score, frame in top_frames_data]

    cap.release()
    return key_frames

def resize_with_padding(image, target_size=(1024, 1024), background_color="black"):
    image.thumbnail(target_size)

    new_image = Image.new("RGB", target_size, background_color)

    left = (target_size[0] - image.width) // 2
    top = (target_size[1] - image.height) // 2

    new_image.paste(image, (left, top))

    return new_image

# Universal prompt template for text feature extraction
prompt_template = Template("""
{
    "system_message": "IMPORTANT: Return only a valid JSON object with no explanations, text, or markdown!!! Do not include any commentary or introductory text!!!",
    "input_metadata": {
        "dataset_name": "$name",
        "description": "$description",
        "target": "$target",
        "examples": "$examples"
    },
    "task": {
        "steps": [
            "Analyze the provided metadata and examples to determine the domain and context of the dataset.",
            "Identify the key characteristics of the dataset relevant to predicting the target variable.",
            "Extract at least 20 distinct features from the representative images.",
            "Based on provided examples, try to generalize on the domain",
            "List potential high-level categorical and numerical features based on domain knowledge inferred from the dataset description.",
            "Extract additional potential features from dataset examples using syntactic and semantic patterns, ensuring at least 20 distinct features are generated.",
            "If the text implies certain values that match the target, these values may also be extracted as features. In cases where the target has multiple values, each value can be independently derived from the text as a feature if it is contextually appropriate.",
            "For text-based datasets, identify key phrases, structural components, and linguistic patterns that are relevant.",
            "For numerical datasets, identify aggregation patterns, distributional characteristics, and possible transformations.",
            "Group related features into meaningful categories where applicable.",
            "If a feature has more than 15 unique categories, group less frequent categories into an 'Other' class.",
            "For each identified feature, provide a clear name, description, a complete list of possible values, and a specific LLM extraction query."
        ],
        "constraints": [
            "Ensure features are distinct and non-redundant.",
            "Note that the target variable is not explicitly present in the input text.",
            "Prioritize domain-specific insights over generic ones.",
            "Ensure output is a structured, valid JSON format.",
            "For categorical variables, list possible values with domain justification.",
            "For numeric variables, provide possible transformations (e.g., log, mean differences).",
            "The extraction queries must be specific and detailed to ensure high-quality feature generation.",
            "Tailor extraction queries to the domain context of the dataset.",
            "Generate a diverse set of features to maximize potential predictive power."
        ]
    },
    "output_format": {
        "type": "json",
        "structure": {
            "features": [
                {
                    "feature_name": "<Name of the categorical or numerical feature>",
                    "description": "<Short description of what the feature represents and how it relates to the dataset's context>",
                    "possible_values": ["<Value 1>", "<Value 2>", "...", "<Value n>"],
                    "extraction_query": "Identify the '<feature_name>' based on the provided context. Options: '<Value 1>', '<Value 2>', ..., '<Value n>'."
                }
            ]
        }
    }
    }
""")


# Universal prompt template for image feature discovery
image_prompt_template = Template("""
{
    "system_message": "IMPORTANT: Return only a valid JSON object with no explanations, text, or markdown!!! Do not include any commentary or introductory text!!!",
    "input_metadata": {
        "dataset_name": "$name",
        "description": "$description",
    },
    "task": {
        "steps": [
            "Analyze the provided metadata and representative images to determine the domain and context of the dataset.",
            "Identify key visual characteristics relevant to feature extraction.",
            "List potential high-level categorical and numerical features based on domain knowledge and image content.",
            "Extract at least 20 distinct features from the representative images.",
            "For each identified feature, provide a clear name, description, possible values, and a specific LLM extraction query."
        ],
        "constraints": [
            "Ensure features are distinct and non-redundant.",
            "Prioritize domain-specific insights over generic ones.",
            "Ensure output is a structured, valid JSON format.",
            "Tailor extraction queries to the domain context of the dataset.",
            "Generate a diverse set of features to maximize potential predictive power."
        ]
    },
    "output_format": {
        "type": "json",
        "structure": {
            "features": [
                {
                    "feature_name": "<Name>",
                    "description": "<Description>",
                    "possible_values": ["<Value 1>", "<Value 2>", ...],
                    "extraction_query": "<Query>"
                }
            ]
        }
    }
}
""")


def create_collage(image_arrays, collage_width=1024):
    if not image_arrays:
        return None

    target_height = collage_width // len(image_arrays)
    pil_images = []
    total_width = 0
    for frame in image_arrays:
        img_rgb = cv2.cvtColor(frame, cv2.COLOR_BGR2RGB)
        img = Image.fromarray(img_rgb)

        ratio = target_height / img.height
        new_width = int(img.width * ratio)
        img = img.resize((new_width, target_height), Image.LANCZOS)

        pil_images.append(img)
        total_width += new_width

    collage = Image.new('RGB', (total_width, target_height))

    current_x = 0
    for img in pil_images:
        collage.paste(img, (current_x, 0))
        current_x += img.width

    return collage<|MERGE_RESOLUTION|>--- conflicted
+++ resolved
@@ -15,7 +15,6 @@
 from io import BytesIO
 from concurrent.futures import ThreadPoolExecutor, as_completed
 import PyPDF2
-<<<<<<< HEAD
 import logging
 from typing import List, Optional, Any
 
@@ -23,9 +22,6 @@
 logging.basicConfig(level=logging.INFO)
 logger = logging.getLogger(__name__)
 
-=======
-from .speech_service import transcribe_audio_file
->>>>>>> 6794710c
 
 def process_files(file_paths, file_type, output_formats=None, description=None):
     if output_formats is None:
@@ -43,11 +39,7 @@
 
 # Example text file processing (PDF)
 def process_text_files(file_paths, output_formats, description, target=None):
-<<<<<<< HEAD
     print("zavolan process text")
-=======
-    t0 = time.time()
->>>>>>> 6794710c
     # Step 1: Extract text layer from each PDF file
     extracted_texts = {}
     for file_path in file_paths:
