# processing.py - Modular file processing service
import os
import time

import cv2
import ffmpeg
from PIL import Image
import base64
import io
import numpy as np
from string import Template
from .openai_service import extract_image_features_with_llm
import random
import pandas as pd
import json
<<<<<<< HEAD

from .speech_service import transcribe_audio_file

=======
from io import BytesIO
from concurrent.futures import ThreadPoolExecutor, as_completed
>>>>>>> 0802a6dc

def process_files(file_paths, file_type, output_formats=None, description=None):
    if output_formats is None:
        output_formats = []
    result = None
    if file_type == 'text':
        result = process_text_files(file_paths, output_formats, description)
    elif file_type == 'image':
        result = process_image_files(file_paths, output_formats, description)
    elif file_type == 'video':
        result = process_video_files(file_paths, output_formats, description)
    else:
        raise ValueError(f"Unsupported file type: {file_type}")
    return result

# Example text file processing (PDF)
def process_text_files(file_paths, output_formats, description):
    # Placeholder: implement PDF parsing, text extraction, etc.
    return {
        'status': 'processed',
        'type': 'text',
        'files': file_paths,
        'output_formats': output_formats,
        'description': description
    }

# Universal prompt template for image feature discovery
image_prompt_template = Template("""
{
    "system_message": "IMPORTANT: Return only a valid JSON object with no explanations, text, or markdown!!! Do not include any commentary or introductory text!!!",
    "input_metadata": {
        "dataset_name": "$name",
        "description": "$description",
        "representative_images": "$examples"
    },
    "task": {
        "steps": [
            "Analyze the provided metadata and representative images to determine the domain and context of the dataset.",
            "Identify key visual characteristics relevant to feature extraction.",
            "List potential high-level categorical and numerical features based on domain knowledge and image content.",
            "Extract at least 10 distinct features from the representative images.",
            "For each identified feature, provide a clear name, description, possible values, and a specific LLM extraction query."
        ],
        "constraints": [
            "Ensure features are distinct and non-redundant.",
            "Prioritize domain-specific insights over generic ones.",
            "Ensure output is a structured, valid JSON format.",
            "Tailor extraction queries to the domain context of the dataset.",
            "Generate a diverse set of features to maximize potential predictive power."
        ]
    },
    "output_format": {
        "type": "json",
        "structure": {
            "features": [
                {
                    "feature_name": "<Name>",
                    "description": "<Description>",
                    "possible_values": ["<Value 1>", "<Value 2>", ...],
                    "extraction_query": "<Query>"
                }
            ]
        }
    }
}
""")

def build_image_prompt(name, description, rep_images):
    # Use base64 strings directly for representative images
    examples_str = '\n'.join(rep_images)
    return image_prompt_template.substitute(name=name, description=description, examples=examples_str)

# Main image processing pipeline

def process_image_files(file_paths, output_formats, description=None):
    # Step 1: Load images and store as base64
    image_base64_list = []
    for path in file_paths:
        img = Image.open(path).convert('RGB')
        buffered = io.BytesIO()
        img.save(buffered, format="JPEG")
        img_b64 = base64.b64encode(buffered.getvalue()).decode()
        image_base64_list.append(img_b64)
    # Step 2: Select representative images (base64)
    rep_images = select_representative_images(image_base64_list, sample_size=20)
    # Step 3: Build prompt for feature discovery
    dataset_name = "Image Dataset"
    prompt = build_image_prompt(dataset_name, description, rep_images)
    # Step 4: Feature extraction using multimodal LLM
    feature_spec = extract_image_features_with_llm(rep_images, prompt=prompt)
    # Ensure feature_spec is a dict and get features for prompt

    feature_prompt = str(feature_spec[0])

    # Step 5: Feature generation for all images (parallel)
    def extract_single(img_b64):
        return extract_image_features_with_llm([img_b64], prompt=feature_prompt)
    all_features = []
    with ThreadPoolExecutor() as executor:
        futures = [executor.submit(extract_single, img_b64) for img_b64 in image_base64_list]
        for future in as_completed(futures):
            all_features.append(future.result())
    # Preserve original order (already preserved by futures list)
    all_features = [future.result() for future in futures]
    # Step 6: Output tabular dataset
    # Map each set of features to its corresponding image filename
    tabular_output = {}
    for file_path, features in zip(file_paths, all_features):
        filename = os.path.basename(file_path)
        tabular_output[filename] = features
    # Step 7: Postprocess according to output_formats
    output_data = {}
    if not output_formats:
        output_formats = ['json']  # Default to JSON if none specified
    for fmt in output_formats:
        fmt = fmt.lower()
        if fmt == 'json':
            output_data['json'] = json.dumps(tabular_output, ensure_ascii=False, indent=2)
        elif fmt == 'csv':
            df = pd.DataFrame.from_dict(tabular_output, orient='index')
            output_data['csv'] = df.to_csv()
        elif fmt == 'xlsx':
            df = pd.DataFrame.from_dict(tabular_output, orient='index')
            xlsx_buffer = BytesIO()
            df.to_excel(xlsx_buffer)
            xlsx_buffer.seek(0)
            output_data['xlsx'] = xlsx_buffer.read()
        elif fmt == 'xml':
            try:
                df = pd.DataFrame.from_dict(tabular_output, orient='index')
                output_data['xml'] = df.to_xml(root_name='dataset')
            except Exception:
                output_data['xml'] = '<error>XML export failed</error>'
        else:
            output_data[fmt] = f'<error>Unsupported format: {fmt}</error>'
    return {
        'status': 'processed',
        'type': 'image',
        'original_files': file_paths,
        'output_formats': output_formats,
        'description': description,
        'tabular_output': tabular_output,
        'outputs': output_data,
        'feature_specification': feature_prompt
    }

def process_video_files(file_paths, output_formats, description):
    video_path = file_paths[0]

    base_name = os.path.splitext(os.path.basename(video_path))[0]
    temp_audio_path = os.path.join('uploads', f"temp_{base_name}_{int(time.time())}.wav")

    try:
        ffmpeg.input(video_path).output(
            temp_audio_path,
            acodec='pcm_s16le',
            ac=1,
            ar='16k'
        ).run(quiet=True, overwrite_output=True)
    except ffmpeg.Error:
        return {'status': 'error', 'message': 'Failed to extract audio from video.'}

    transcript = transcribe_audio_file(temp_audio_path, model_choice='fast')

    try:
        os.remove(temp_audio_path)
    except OSError:
        pass

    return {
        'status': 'processed',
        'type': 'video',
        'original_file': video_path,
        'transcription': transcript,
        'description': description
    }

def select_representative_images(image_arrays, sample_size=20):
    """
    Select a representative sample of images from the dataset.
    Uses random sampling if the dataset is larger than sample_size.
    Returns a list of numpy arrays.
    """
    if len(image_arrays) <= sample_size:
        return image_arrays
    return random.sample(image_arrays, sample_size)


def extract_key_frames(video_path, frame_limit=8, sharpness_threshold=100.0):
    cap = cv2.VideoCapture(video_path)

    if not cap.isOpened():
        print(f"Error: Could not open video: {video_path}")
        return []

    candidates = []
    frame_skip = 15
    frame_count = 0
    prev_gray_frame = None

    while True:
        is_read, frame = cap.read()
        if not is_read:
            break

        frame_count += 1
        if frame_count % frame_skip != 0:
            continue

        gray_frame = cv2.cvtColor(frame, cv2.COLOR_BGR2GRAY)
        sharpness_score = cv2.Laplacian(gray_frame, cv2.CV_64F).var()

        if sharpness_score < sharpness_threshold:
            continue

        change_score = 0
        if prev_gray_frame is not None:
            diff = cv2.absdiff(prev_gray_frame, gray_frame)
            change_score = int(diff.sum())

        candidates.append((change_score, frame))
        prev_gray_frame = gray_frame

    candidates.sort(key=lambda item: item[0], reverse=True)

    top_frames_data = candidates[:frame_limit]

    key_frames = [frame for score, frame in top_frames_data]

    cap.release()
    return key_frames<|MERGE_RESOLUTION|>--- conflicted
+++ resolved
@@ -13,14 +13,12 @@
 import random
 import pandas as pd
 import json
-<<<<<<< HEAD
-
-from .speech_service import transcribe_audio_file
-
-=======
 from io import BytesIO
 from concurrent.futures import ThreadPoolExecutor, as_completed
->>>>>>> 0802a6dc
+
+
+from .speech_service import transcribe_audio_file
+
 
 def process_files(file_paths, file_type, output_formats=None, description=None):
     if output_formats is None:
