# processing.py - Modular file processing service
import os
import time
import cv2
import ffmpeg
from PIL import Image
import base64
import io
import numpy as np
from string import Template
from .openai_service import extract_image_features_with_llm, extract_text_features_with_llm
import random
import pandas as pd
import json
from io import BytesIO
from concurrent.futures import ThreadPoolExecutor, as_completed
import PyPDF2
<<<<<<< HEAD
from .speech_service import transcribe_audio_file
=======

from .speech_service import transcribe_video_file
>>>>>>> f594ff19


def process_files(file_paths, file_type, output_formats=None, description=None):
    if output_formats is None:
        output_formats = []
    result = None
    if file_type == 'text':
        result = process_text_files(file_paths, output_formats, description)
    elif file_type == 'image':
        result = process_image_files(file_paths, output_formats, description)
    elif file_type == 'video':
        result = process_video_files(file_paths, output_formats, description)
    else:
        raise ValueError(f"Unsupported file type: {file_type}")
    return result

# Example text file processing (PDF)
def process_text_files(file_paths, output_formats, description, target=None):
    t0 = time.time()
    # Step 1: Extract text layer from each PDF file
    extracted_texts = {}
    for file_path in file_paths:
        try:
            with open(file_path, 'rb') as f:
                reader = PyPDF2.PdfReader(f)
                text = ''
                for page in reader.pages:
                    text += page.extract_text() or ''
            filename = os.path.basename(file_path)
            extracted_texts[filename] = text
        except Exception as e:
            extracted_texts[os.path.basename(file_path)] = f'<error extracting text: {e}>'
    # Step 2: Select representative texts
    texts_list = list(extracted_texts.values())
    rep_texts = select_representative_images(texts_list, sample_size=1)  # reuse sampling logic
    # Step 3: Build prompt for feature discovery
    dataset_name = "Text Dataset"
    target = target or "<target>"
    examples_str = '\n---\n'.join(rep_texts)
    prompt = prompt_template.substitute(name=dataset_name, description=description or "", target=target, examples=examples_str)
    # Step 4: Feature extraction using LLM (timed)
    feature_spec = extract_text_features_with_llm(rep_texts, prompt=prompt)
    feature_prompt_time = time.time() - t0
    print(f"{feature_prompt_time = }")
    feature_prompt = str(feature_spec[0])
    # Step 5: Feature generation for all texts (parallel, timed)
    def extract_single(text):
        return extract_text_features_with_llm([text], prompt=feature_prompt, feature_gen=True)
    t1 = time.time()
    all_features = []
    with ThreadPoolExecutor() as executor:
        futures = [executor.submit(extract_single, text) for text in texts_list]
        for future in as_completed(futures):
            all_features.append(future.result())
    all_features = [future.result() for future in futures]
    feature_value_time = time.time() - t1
    print(f"{feature_value_time = }")
    # Step 6: Output tabular dataset
    tabular_output = {}
    for filename, features in zip(extracted_texts.keys(), all_features):
        tabular_output[filename] = features

    # Step 7: Postprocess according to output_formats
    output_data = {}
    if not output_formats:
        output_formats = ['json']
    for fmt in output_formats:
        fmt = fmt.lower()
        df = pd.DataFrame([v[0] for v in tabular_output.values()], index=tabular_output.keys())
        if fmt == 'json':
            output_data['json'] = json.dumps(tabular_output, ensure_ascii=False, indent=2)
        elif fmt == 'csv':
            output_data['csv'] = df.to_csv()
            df.to_csv('test.csv')
        elif fmt == 'xlsx':
            xlsx_buffer = BytesIO()
            df.to_excel(xlsx_buffer)
            xlsx_buffer.seek(0)
            output_data['xlsx'] = xlsx_buffer.read()
        elif fmt == 'xml':
            try:
                output_data['xml'] = df.to_xml(root_name='dataset')
            except Exception:
                output_data['xml'] = '<error>XML export failed</error>'
        else:
            output_data[fmt] = f'<error>Unsupported format: {fmt}</error>'
    return {
        'status': 'processed',
        'type': 'text',
        'files': file_paths,
        'output_formats': output_formats,
        'description': description,
        'tabular_output': tabular_output,
        'outputs': output_data,
        'feature_specification': feature_prompt
    }


def build_image_prompt(name, description, rep_images):
    # Use base64 strings directly for representative images
    examples_str = '\n'.join(rep_images)
    return image_prompt_template.substitute(name=name, description=description)

# Main image processing pipeline

def resize_image(img, size=(500, 500)):
    """Resize a PIL image to the given size."""
    return img.resize(size)

def encode_image_to_base64(img, format="JPEG"):
    """Encode a PIL image to base64 string."""
    buffered = io.BytesIO()
    img.save(buffered, format=format)
    return base64.b64encode(buffered.getvalue()).decode()

def create_dataframe_from_tabular(tabular_output):
    """Create a pandas DataFrame from tabular_output, handling lists of dicts."""
    rows = []
    for v in tabular_output.values():
        if isinstance(v, list) and len(v) > 0:
            rows.append(v[0])
        else:
            rows.append(v)
    return pd.DataFrame(rows, index=tabular_output.keys())

def process_image_files(file_paths, output_formats, description=None):
    """Process image files: resize, encode, extract features, and format output."""
    # Step 1: Load and preprocess images
    prompt_start_time = time.time()
    image_base64_list = []
    for path in file_paths:
        img = Image.open(path).convert('RGB')
        img = resize_image(img)
        img_b64 = encode_image_to_base64(img)
        image_base64_list.append(img_b64)
    # Step 2: Select representative images
    rep_images = select_representative_images(image_base64_list, sample_size=20)
    # Step 3: Build prompt for feature discovery
    dataset_name = "Image Dataset"
    prompt = build_image_prompt(dataset_name, description, rep_images)
    prompt_elapsed = time.time() - prompt_start_time
    print(f"Prompt creation time: {prompt_elapsed:.2f} seconds")
    # Step 4: Feature extraction using multimodal LLM
    feature_spec_start = time.time()
    feature_spec = extract_image_features_with_llm(rep_images, prompt=prompt)
    feature_prompt_time = time.time() - feature_spec_start
    print(f"Feature prompt generation time: {feature_prompt_time:.2f} seconds")
    feature_prompt = str(feature_spec[0])
    # Step 5: Feature generation for all images (parallel)
    def extract_single(img_b64):
        return extract_image_features_with_llm([img_b64], prompt=feature_prompt)
    feature_value_start = time.time()
    all_features = []
    with ThreadPoolExecutor(max_workers=10) as executor:
<<<<<<< HEAD
        futures = [executor.submit(extract_single, img_b64) for img_b64 in image_base64_list]
        for future in as_completed(futures):
            all_features.append(future.result())
    all_features = [future.result() for future in futures]
    feature_value_time = time.time() - feature_value_start
    print(f"Feature value generation time: {feature_value_time:.2f} seconds")
    # Step 6: Output tabular dataset
    tabular_output = {os.path.basename(fp): features for fp, features in zip(file_paths, all_features)}
=======
        print("inside threadpool")
        future_map = {executor.submit(extract_single, img_b64): img_b64 for img_b64 in image_base64_list}

        results_map = {future_map[future]: future.result() for future in as_completed(future_map)}

        all_features = [results_map[img_b64] for img_b64 in image_base64_list]
    # Step 6: Output tabular dataset
    # Map each set of features to its corresponding image filename
    print("before tabular")
    tabular_output = {}
    for file_path, features in zip(file_paths, all_features):
        filename = os.path.basename(file_path)
        tabular_output[filename] = features
>>>>>>> f594ff19
    # Step 7: Postprocess according to output_formats
    output_data = {}
    df = create_dataframe_from_tabular(tabular_output)
    if not output_formats:
        output_formats = ['json']
    for fmt in output_formats:
        fmt = fmt.lower()
        if fmt == 'json':
            output_data['json'] = json.dumps(tabular_output, ensure_ascii=False, indent=2)
        elif fmt == 'csv':
            output_data['csv'] = df.to_csv()
        elif fmt == 'xlsx':
            xlsx_buffer = BytesIO()
            df.to_excel(xlsx_buffer)
            xlsx_buffer.seek(0)
            output_data['xlsx'] = xlsx_buffer.read()
        elif fmt == 'xml':
            try:
                output_data['xml'] = df.to_xml(root_name='dataset')
            except Exception:
                output_data['xml'] = '<error>XML export failed</error>'
        else:
            output_data[fmt] = f'<error>Unsupported format: {fmt}</error>'
    return {
        'status': 'processed',
        'type': 'image',
        'original_files': file_paths,
        'output_formats': output_formats,
        'description': description,
        'tabular_output': tabular_output,
        'outputs': output_data,
        'feature_specification': feature_prompt,
        'feature_prompt_time': feature_prompt_time,
        'feature_value_time': feature_value_time
    }

def process_video_files(file_paths, output_formats, description):
    video_path = file_paths[0]
    key_frame_paths = []
    print("processing video")
    try:
        print("extracting key frames")
        key_frame_arrays = extract_key_frames(video_path, frame_limit=5)
        print("key frames done")
        if not key_frame_arrays:
            return {'status': 'error', 'message': 'No key frames found in video.'}
        base_name = os.path.splitext(os.path.basename(video_path))[0]
        for i, frame in enumerate(key_frame_arrays):
            path = os.path.join('uploads', f"{base_name}_keyframe_{i}.jpg")
            cv2.imwrite(path, frame)
            key_frame_paths.append(path)
        image_pipeline_result = process_image_files(key_frame_paths, output_formats, description)

        final_result = {
            'status': 'processed',
            'type': 'video',
            'original_file': video_path,
            'description': description,
            'key_frame_analysis': image_pipeline_result
        }
        return final_result
    finally:
        for path in key_frame_paths:
            if os.path.exists(path):
                os.remove(path)

def select_representative_images(image_arrays, sample_size=20):
    """
    Select a representative sample of images from the dataset.
    Uses random sampling if the dataset is larger than sample_size.
    Returns a list of numpy arrays.
    """
    if len(image_arrays) <= sample_size:
        return image_arrays
    return random.sample(image_arrays, sample_size)


def extract_key_frames(video_path, frame_limit=8, sharpness_threshold=100.0):
    cap = cv2.VideoCapture(video_path)

    if not cap.isOpened():
        print(f"Error: Could not open video: {video_path}")
        return []

    candidates = []
    frame_skip = 15
    frame_count = 0
    prev_gray_frame = None

    while True:
        is_read, frame = cap.read()
        if not is_read:
            break

        frame_count += 1
        if frame_count % frame_skip != 0:
            continue

        gray_frame = cv2.cvtColor(frame, cv2.COLOR_BGR2GRAY)
        sharpness_score = cv2.Laplacian(gray_frame, cv2.CV_64F).var()

        if sharpness_score < sharpness_threshold:
            continue

        change_score = 0
        if prev_gray_frame is not None:
            diff = cv2.absdiff(prev_gray_frame, gray_frame)
            change_score = int(diff.sum())

        candidates.append((change_score, frame))
        prev_gray_frame = gray_frame

    candidates.sort(key=lambda item: item[0], reverse=True)

    top_frames_data = candidates[:frame_limit]

    key_frames = [frame for score, frame in top_frames_data]

    cap.release()
    return key_frames

def resize_with_padding(image, target_size=(1024, 1024), background_color="black"):
    image.thumbnail(target_size)

    new_image = Image.new("RGB", target_size, background_color)

    left = (target_size[0] - image.width) // 2
    top = (target_size[1] - image.height) // 2

    new_image.paste(image, (left, top))

    return new_image

# Universal prompt template for text feature extraction
prompt_template = Template("""
{
    "system_message": "IMPORTANT: Return only a valid JSON object with no explanations, text, or markdown!!! Do not include any commentary or introductory text!!!",
    "input_metadata": {
        "dataset_name": "$name",
        "description": "$description",
        "target": "$target",
        "examples": "$examples"
    },
    "task": {
        "steps": [
            "Analyze the provided metadata and examples to determine the domain and context of the dataset.",
            "Identify the key characteristics of the dataset relevant to predicting the target variable.",
            "Extract at least 20 distinct features from the representative images.",
            "Based on provided examples, try to generalize on the domain",
            "List potential high-level categorical and numerical features based on domain knowledge inferred from the dataset description.",
            "Extract additional potential features from dataset examples using syntactic and semantic patterns, ensuring at least 20 distinct features are generated.",
            "If the text implies certain values that match the target, these values may also be extracted as features. In cases where the target has multiple values, each value can be independently derived from the text as a feature if it is contextually appropriate.",
            "For text-based datasets, identify key phrases, structural components, and linguistic patterns that are relevant.",
            "For numerical datasets, identify aggregation patterns, distributional characteristics, and possible transformations.",
            "Group related features into meaningful categories where applicable.",
            "If a feature has more than 15 unique categories, group less frequent categories into an 'Other' class.",
            "For each identified feature, provide a clear name, description, a complete list of possible values, and a specific LLM extraction query."
        ],
        "constraints": [
            "Ensure features are distinct and non-redundant.",
            "Note that the target variable is not explicitly present in the input text.",
            "Prioritize domain-specific insights over generic ones.",
            "Ensure output is a structured, valid JSON format.",
            "For categorical variables, list possible values with domain justification.",
            "For numeric variables, provide possible transformations (e.g., log, mean differences).",
            "The extraction queries must be specific and detailed to ensure high-quality feature generation.",
            "Tailor extraction queries to the domain context of the dataset.",
            "Generate a diverse set of features to maximize potential predictive power."
        ]
    },
    "output_format": {
        "type": "json",
        "structure": {
            "features": [
                {
                    "feature_name": "<Name of the categorical or numerical feature>",
                    "description": "<Short description of what the feature represents and how it relates to the dataset's context>",
                    "possible_values": ["<Value 1>", "<Value 2>", "...", "<Value n>"],
                    "extraction_query": "Identify the '<feature_name>' based on the provided context. Options: '<Value 1>', '<Value 2>', ..., '<Value n>'."
                }
            ]
        }
    }
    }
""")


# Universal prompt template for image feature discovery
image_prompt_template = Template("""
{
    "system_message": "IMPORTANT: Return only a valid JSON object with no explanations, text, or markdown!!! Do not include any commentary or introductory text!!!",
    "input_metadata": {
        "dataset_name": "$name",
        "description": "$description",
    },
    "task": {
        "steps": [
            "Analyze the provided metadata and representative images to determine the domain and context of the dataset.",
            "Identify key visual characteristics relevant to feature extraction.",
            "List potential high-level categorical and numerical features based on domain knowledge and image content.",
            "Extract at least 20 distinct features from the representative images.",
            "For each identified feature, provide a clear name, description, possible values, and a specific LLM extraction query."
        ],
        "constraints": [
            "Ensure features are distinct and non-redundant.",
            "Prioritize domain-specific insights over generic ones.",
            "Ensure output is a structured, valid JSON format.",
            "Tailor extraction queries to the domain context of the dataset.",
            "Generate a diverse set of features to maximize potential predictive power."
        ]
    },
    "output_format": {
        "type": "json",
        "structure": {
            "features": [
                {
                    "feature_name": "<Name>",
                    "description": "<Description>",
                    "possible_values": ["<Value 1>", "<Value 2>", ...],
                    "extraction_query": "<Query>"
                }
            ]
        }
    }
}
""")<|MERGE_RESOLUTION|>--- conflicted
+++ resolved
@@ -15,13 +15,7 @@
 from io import BytesIO
 from concurrent.futures import ThreadPoolExecutor, as_completed
 import PyPDF2
-<<<<<<< HEAD
 from .speech_service import transcribe_audio_file
-=======
-
-from .speech_service import transcribe_video_file
->>>>>>> f594ff19
-
 
 def process_files(file_paths, file_type, output_formats=None, description=None):
     if output_formats is None:
@@ -175,7 +169,6 @@
     feature_value_start = time.time()
     all_features = []
     with ThreadPoolExecutor(max_workers=10) as executor:
-<<<<<<< HEAD
         futures = [executor.submit(extract_single, img_b64) for img_b64 in image_base64_list]
         for future in as_completed(futures):
             all_features.append(future.result())
@@ -184,21 +177,6 @@
     print(f"Feature value generation time: {feature_value_time:.2f} seconds")
     # Step 6: Output tabular dataset
     tabular_output = {os.path.basename(fp): features for fp, features in zip(file_paths, all_features)}
-=======
-        print("inside threadpool")
-        future_map = {executor.submit(extract_single, img_b64): img_b64 for img_b64 in image_base64_list}
-
-        results_map = {future_map[future]: future.result() for future in as_completed(future_map)}
-
-        all_features = [results_map[img_b64] for img_b64 in image_base64_list]
-    # Step 6: Output tabular dataset
-    # Map each set of features to its corresponding image filename
-    print("before tabular")
-    tabular_output = {}
-    for file_path, features in zip(file_paths, all_features):
-        filename = os.path.basename(file_path)
-        tabular_output[filename] = features
->>>>>>> f594ff19
     # Step 7: Postprocess according to output_formats
     output_data = {}
     df = create_dataframe_from_tabular(tabular_output)
